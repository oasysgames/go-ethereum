// Copyright 2014 The go-ethereum Authors
// This file is part of the go-ethereum library.
//
// The go-ethereum library is free software: you can redistribute it and/or modify
// it under the terms of the GNU Lesser General Public License as published by
// the Free Software Foundation, either version 3 of the License, or
// (at your option) any later version.
//
// The go-ethereum library is distributed in the hope that it will be useful,
// but WITHOUT ANY WARRANTY; without even the implied warranty of
// MERCHANTABILITY or FITNESS FOR A PARTICULAR PURPOSE. See the
// GNU Lesser General Public License for more details.
//
// You should have received a copy of the GNU Lesser General Public License
// along with the go-ethereum library. If not, see <http://www.gnu.org/licenses/>.

package miner

import (
	"container/heap"
	"math/big"

	"github.com/ethereum/go-ethereum/common"
	"github.com/ethereum/go-ethereum/core/txpool"
	"github.com/ethereum/go-ethereum/core/types"
	"github.com/holiman/uint256"
)

// txWithMinerFee wraps a transaction with its gas price or effective miner gasTipCap
type txWithMinerFee struct {
	tx   *txpool.LazyTransaction
	from common.Address
	fees *uint256.Int
}

// newTxWithMinerFee creates a wrapped transaction, calculating the effective
// miner gasTipCap if a base fee is provided.
// Returns error in case of a negative effective miner gasTipCap.
func newTxWithMinerFee(tx *txpool.LazyTransaction, from common.Address, baseFee *uint256.Int) (*txWithMinerFee, error) {
	tip := new(uint256.Int).Set(tx.GasTipCap)
	if baseFee != nil {
		if tx.GasFeeCap.Cmp(baseFee) < 0 {
			return nil, types.ErrGasFeeCapTooLow
		}
		tip = new(uint256.Int).Sub(tx.GasFeeCap, baseFee)
		if tip.Gt(tx.GasTipCap) {
			tip = tx.GasTipCap
		}
	}
	return &txWithMinerFee{
		tx:   tx,
		from: from,
		fees: tip,
	}, nil
}

// txByPriceAndTime implements both the sort and the heap interface, making it useful
// for all at once sorting as well as individually adding and removing elements.
type txByPriceAndTime []*txWithMinerFee

func (s txByPriceAndTime) Len() int { return len(s) }
func (s txByPriceAndTime) Less(i, j int) bool {
	// If the prices are equal, use the time the transaction was first seen for
	// deterministic sorting
	cmp := s[i].fees.Cmp(s[j].fees)
	if cmp == 0 {
		return s[i].tx.Time.Before(s[j].tx.Time)
	}
	return cmp > 0
}
func (s txByPriceAndTime) Swap(i, j int) { s[i], s[j] = s[j], s[i] }

func (s *txByPriceAndTime) Push(x interface{}) {
	*s = append(*s, x.(*txWithMinerFee))
}

func (s *txByPriceAndTime) Pop() interface{} {
	old := *s
	n := len(old)
	x := old[n-1]
	old[n-1] = nil
	*s = old[0 : n-1]
	return x
}

// transactionsByPriceAndNonce represents a set of transactions that can return
// transactions in a profit-maximizing sorted order, while supporting removing
// entire batches of transactions for non-executable accounts.
type transactionsByPriceAndNonce struct {
	txs     map[common.Address][]*txpool.LazyTransaction // Per account nonce-sorted list of transactions
	heads   txByPriceAndTime                             // Next transaction for each unique account (price heap)
	signer  types.Signer                                 // Signer for the set of transactions
	baseFee *uint256.Int                                 // Current base fee
}

// newTransactionsByPriceAndNonce creates a transaction set that can retrieve
// price sorted transactions in a nonce-honouring way.
//
// Note, the input map is reowned so the caller should not interact any more with
// if after providing it to the constructor.
func newTransactionsByPriceAndNonce(signer types.Signer, txs map[common.Address][]*txpool.LazyTransaction, baseFee *big.Int) *transactionsByPriceAndNonce {
	// Convert the basefee from header format to uint256 format
	var baseFeeUint *uint256.Int
	if baseFee != nil {
		baseFeeUint = uint256.MustFromBig(baseFee)
	}
	// Initialize a price and received time based heap with the head transactions
	heads := make(txByPriceAndTime, 0, len(txs))
	for from, accTxs := range txs {
		wrapped, err := newTxWithMinerFee(accTxs[0], from, baseFeeUint)
		if err != nil {
			delete(txs, from)
			continue
		}
		heads = append(heads, wrapped)
		txs[from] = accTxs[1:]
	}
	heap.Init(&heads)

	// Assemble and return the transaction set
	return &transactionsByPriceAndNonce{
		txs:     txs,
		heads:   heads,
		signer:  signer,
		baseFee: baseFeeUint,
	}
}

// Peek returns the next transaction by price.
func (t *transactionsByPriceAndNonce) Peek() (*txpool.LazyTransaction, *uint256.Int) {
	if len(t.heads) == 0 {
		return nil, nil
	}
	return t.heads[0].tx, t.heads[0].fees
}

// Shift replaces the current best head with the next one from the same account.
func (t *transactionsByPriceAndNonce) Shift() {
	acc := t.heads[0].from
	if txs, ok := t.txs[acc]; ok && len(txs) > 0 {
		if wrapped, err := newTxWithMinerFee(txs[0], acc, t.baseFee); err == nil {
			t.heads[0], t.txs[acc] = wrapped, txs[1:]
			heap.Fix(&t.heads, 0)
			return
		}
	}
	heap.Pop(&t.heads)
}

// Pop removes the best transaction, *not* replacing it with the next one from
// the same account. This should be used when a transaction cannot be executed
// and hence all subsequent ones should be discarded from the same account.
func (t *transactionsByPriceAndNonce) Pop() {
	heap.Pop(&t.heads)
}

<<<<<<< HEAD
func (t *transactionsByPriceAndNonce) CurrentSize() int {
	return len(t.heads)
=======
// Empty returns if the price heap is empty. It can be used to check it simpler
// than calling peek and checking for nil return.
func (t *transactionsByPriceAndNonce) Empty() bool {
	return len(t.heads) == 0
}

// Clear removes the entire content of the heap.
func (t *transactionsByPriceAndNonce) Clear() {
	t.heads, t.txs = nil, nil
>>>>>>> c5ba367e
}<|MERGE_RESOLUTION|>--- conflicted
+++ resolved
@@ -154,10 +154,6 @@
 	heap.Pop(&t.heads)
 }
 
-<<<<<<< HEAD
-func (t *transactionsByPriceAndNonce) CurrentSize() int {
-	return len(t.heads)
-=======
 // Empty returns if the price heap is empty. It can be used to check it simpler
 // than calling peek and checking for nil return.
 func (t *transactionsByPriceAndNonce) Empty() bool {
@@ -167,5 +163,4 @@
 // Clear removes the entire content of the heap.
 func (t *transactionsByPriceAndNonce) Clear() {
 	t.heads, t.txs = nil, nil
->>>>>>> c5ba367e
 }