--- conflicted
+++ resolved
@@ -1017,10 +1017,6 @@
 		}
 		header.BlobGasUsed = new(uint64)
 		header.ExcessBlobGas = &excessBlobGas
-<<<<<<< HEAD
-		header.ParentBeaconRoot = new(common.Hash)
-=======
->>>>>>> 0a5f3bef
 		if w.chainConfig.Oasys != nil {
 			header.WithdrawalsHash = &types.EmptyWithdrawalsHash
 		}
