--- conflicted
+++ resolved
@@ -24,10 +24,7 @@
 	"github.com/ethereum/go-ethereum/common"
 	"github.com/ethereum/go-ethereum/consensus"
 	"github.com/ethereum/go-ethereum/core/rawdb"
-<<<<<<< HEAD
 	"github.com/ethereum/go-ethereum/core/txpool"
-=======
->>>>>>> a9325a2e
 	"github.com/ethereum/go-ethereum/core/types"
 	"github.com/ethereum/go-ethereum/eth/downloader"
 	"github.com/ethereum/go-ethereum/eth/protocols/eth"
@@ -186,13 +183,8 @@
 			if peerJustified < *ourJustified {
 				return nil
 			}
-<<<<<<< HEAD
-			// Ignored because justified block height is the same but TD is lower.
-			if peerJustified == *ourJustified && peerTD.Cmp(ourTD) < 0 {
-=======
 			// Ignored because justified block height is the same but TD is the same or lower.
 			if peerJustified == *ourJustified && peerTD.Cmp(ourTD) <= 0 {
->>>>>>> a9325a2e
 				return nil
 			}
 		}
