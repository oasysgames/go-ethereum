package oasys

import (
	"encoding/hex"
	"fmt"
	"strings"

	"github.com/ethereum/go-ethereum/common"
	"github.com/ethereum/go-ethereum/log"
	"github.com/ethereum/go-ethereum/params"
)

var deploymentSets = map[common.Hash]map[uint64]deploymentSet{
	params.OasysMainnetGenesisHash: {
		1:       deploymentSet{deployments0},
		235000:  deploymentSet{deployments1},
		309600:  deploymentSet{deployments2, deployments3, deployments4},
		419000:  deploymentSet{deployments5},
		557100:  deploymentSet{deployments6},
		971800:  deploymentSet{deployments7},
		1529980: deploymentSet{deployments9},
		1892000: deploymentSet{deployments10},
		9999999: deploymentSet{deployments11}, // TODO
		9999998: deploymentSet{deployments12}, // TODO
	},
	params.OasysTestnetGenesisHash: {
		1:       deploymentSet{deployments0},
		189400:  deploymentSet{deployments2},
		200800:  deploymentSet{deployments1},
		269700:  deploymentSet{deployments3},
		293000:  deploymentSet{deployments4},
		385000:  deploymentSet{deployments5},
		546400:  deploymentSet{deployments6},
		955400:  deploymentSet{deployments7, deployments8},
		1519840: deploymentSet{deployments9},
		1880660: deploymentSet{deployments10},
<<<<<<< HEAD
		9999999: deploymentSet{deployments11}, // TODO
		9999998: deploymentSet{deployments12}, // TODO
=======
		4017600: deploymentSet{deployments11},
>>>>>>> f30864e5
	},
	defaultGenesisHash: {
		2: deploymentSet{
			deployments0,
			deployments1,
			deployments2,
			deployments3,
			deployments4,
			deployments5,
			deployments6,
			deployments7,
			deployments8,
			deployments9,
			deployments10,
			deployments11,
			deployments12,
		},
	},
}

func mustDecodeCode(code string) []byte {
	hexcode, err := hex.DecodeString(strings.TrimPrefix(code, hexPrefix))
	if err != nil {
		panic(fmt.Sprintf("failed to decode the contract code: %s\n", err.Error()))
	}
	return hexcode
}

type deploymentSet [][]*deployment

// Contract deployment definition.
type deployment struct {
	contract *contract
	code     []byte
	storage  storage
}

// Deploy the contract.
func (d *deployment) deploy(cfg *params.ChainConfig, state StateDB, block uint64) {
	d.deployCode(state)
	d.deployStorage(cfg, state)
	log.Info("Deploy contract", "block", block,
		"name", d.contract.name, "address", d.contract.address)
}

func (d *deployment) deployCode(state StateDB) {
	if d.code != nil {
		state.SetCode(common.HexToAddress(d.contract.address), d.code)
	}
}

func (d *deployment) deployStorage(cfg *params.ChainConfig, state StateDB) {
	storage, err := d.storage.build(cfg)
	if err != nil {
		panic(fmt.Errorf("failed to build %s contract storage map: %s",
			d.contract.name, err.Error()))
	}

	address := common.HexToAddress(d.contract.address)
	for key, val := range storage {
		state.SetState(address, key, val)
	}
}<|MERGE_RESOLUTION|>--- conflicted
+++ resolved
@@ -34,12 +34,8 @@
 		955400:  deploymentSet{deployments7, deployments8},
 		1519840: deploymentSet{deployments9},
 		1880660: deploymentSet{deployments10},
-<<<<<<< HEAD
-		9999999: deploymentSet{deployments11}, // TODO
+		4017600: deploymentSet{deployments11},
 		9999998: deploymentSet{deployments12}, // TODO
-=======
-		4017600: deploymentSet{deployments11},
->>>>>>> f30864e5
 	},
 	defaultGenesisHash: {
 		2: deploymentSet{
