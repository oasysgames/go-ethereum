// Copyright 2014 The go-ethereum Authors
// This file is part of go-ethereum.
//
// go-ethereum is free software: you can redistribute it and/or modify
// it under the terms of the GNU General Public License as published by
// the Free Software Foundation, either version 3 of the License, or
// (at your option) any later version.
//
// go-ethereum is distributed in the hope that it will be useful,
// but WITHOUT ANY WARRANTY; without even the implied warranty of
// MERCHANTABILITY or FITNESS FOR A PARTICULAR PURPOSE. See the
// GNU General Public License for more details.
//
// You should have received a copy of the GNU General Public License
// along with go-ethereum. If not, see <http://www.gnu.org/licenses/>.

// geth is a command-line client for Ethereum.
package main

import (
	"fmt"
	"os"
	"sort"
	"strconv"
	"strings"
	"time"

	"github.com/ethereum/go-ethereum/accounts"
	"github.com/ethereum/go-ethereum/accounts/keystore"
	"github.com/ethereum/go-ethereum/cmd/utils"
	"github.com/ethereum/go-ethereum/common"
	"github.com/ethereum/go-ethereum/console/prompt"
	"github.com/ethereum/go-ethereum/eth"
	"github.com/ethereum/go-ethereum/eth/downloader"
	"github.com/ethereum/go-ethereum/ethclient"
	"github.com/ethereum/go-ethereum/internal/debug"
	"github.com/ethereum/go-ethereum/internal/ethapi"
	"github.com/ethereum/go-ethereum/internal/flags"
	"github.com/ethereum/go-ethereum/log"
	"github.com/ethereum/go-ethereum/metrics"
	"github.com/ethereum/go-ethereum/node"
	"go.uber.org/automaxprocs/maxprocs"

	// Force-load the tracer engines to trigger registration
	_ "github.com/ethereum/go-ethereum/eth/tracers/js"
	_ "github.com/ethereum/go-ethereum/eth/tracers/native"

	"github.com/urfave/cli/v2"
)

const (
	clientIdentifier = "geth" // Client identifier to advertise over the network
)

var (
	// flags that configure the node
	nodeFlags = flags.Merge([]cli.Flag{
		utils.IdentityFlag,
		utils.UnlockedAccountFlag,
		utils.PasswordFileFlag,
		utils.BootnodesFlag,
		utils.MinFreeDiskSpaceFlag,
		utils.KeyStoreDirFlag,
		utils.ExternalSignerFlag,
		utils.NoUSBFlag, // deprecated
		utils.USBFlag,
		utils.SmartCardDaemonPathFlag,
		utils.OverrideCancun,
		utils.OverrideVerkle,
		utils.EnablePersonal,
		utils.TxPoolLocalsFlag,
		utils.TxPoolNoLocalsFlag,
		utils.TxPoolJournalFlag,
		utils.TxPoolRejournalFlag,
		utils.TxPoolPriceLimitFlag,
		utils.TxPoolPriceBumpFlag,
		utils.TxPoolAccountSlotsFlag,
		utils.TxPoolGlobalSlotsFlag,
		utils.TxPoolAccountQueueFlag,
		utils.TxPoolGlobalQueueFlag,
		utils.TxPoolLifetimeFlag,
		utils.BlobPoolDataDirFlag,
		utils.BlobPoolDataCapFlag,
		utils.BlobPoolPriceBumpFlag,
		utils.SyncModeFlag,
		utils.SyncTargetFlag,
		utils.ExitWhenSyncedFlag,
		utils.GCModeFlag,
		utils.SnapshotFlag,
		utils.TxLookupLimitFlag, // deprecated
		utils.TransactionHistoryFlag,
		utils.StateHistoryFlag,
		utils.LightServeFlag,    // deprecated
		utils.LightIngressFlag,  // deprecated
		utils.LightEgressFlag,   // deprecated
		utils.LightMaxPeersFlag, // deprecated
		utils.LightNoPruneFlag,  // deprecated
		utils.LightKDFFlag,
		utils.LightNoSyncServeFlag, // deprecated
		utils.EthRequiredBlocksFlag,
		utils.LegacyWhitelistFlag, // deprecated
		utils.BloomFilterSizeFlag,
		utils.CacheFlag,
		utils.CacheDatabaseFlag,
		utils.CacheTrieFlag,
		utils.CacheTrieJournalFlag,   // deprecated
		utils.CacheTrieRejournalFlag, // deprecated
		utils.CacheGCFlag,
		utils.CacheSnapshotFlag,
		utils.CacheNoPrefetchFlag,
		utils.CachePreimagesFlag,
		utils.CacheLogSizeFlag,
		utils.FDLimitFlag,
		utils.CryptoKZGFlag,
		utils.ListenPortFlag,
		utils.DiscoveryPortFlag,
		utils.MaxPeersFlag,
		utils.MaxPendingPeersFlag,
		utils.MiningEnabledFlag,
		utils.MinerGasLimitFlag,
		utils.MinerGasPriceFlag,
		utils.MinerEtherbaseFlag,
		utils.MinerExtraDataFlag,
		utils.MinerRecommitIntervalFlag,
		utils.MinerNewPayloadTimeout,
		utils.NATFlag,
		utils.NoDiscoverFlag,
		utils.DiscoveryV4Flag,
		utils.DiscoveryV5Flag,
		utils.LegacyDiscoveryV5Flag, // deprecated
		utils.NetrestrictFlag,
		utils.NodeKeyFileFlag,
		utils.NodeKeyHexFlag,
		utils.DNSDiscoveryFlag,
		utils.DeveloperFlag,
		utils.DeveloperGasLimitFlag,
		utils.DeveloperPeriodFlag,
		utils.VMEnableDebugFlag,
		utils.NetworkIdFlag,
		utils.EthStatsURLFlag,
		utils.NoCompactionFlag,
		utils.GpoBlocksFlag,
		utils.GpoPercentileFlag,
		utils.GpoMaxGasPriceFlag,
		utils.GpoIgnoreGasPriceFlag,
		configFileFlag,
		utils.VotingEnabledFlag,
		utils.DisableVoteAttestationFlag,
		utils.EnableMaliciousVoteMonitorFlag,
		utils.BLSPasswordFileFlag,
		utils.BLSWalletDirFlag,
		utils.VoteJournalDirFlag,
		utils.LogDebugFlag,
		utils.LogBacktraceAtFlag,
	}, utils.NetworkFlags, utils.DatabaseFlags)

	rpcFlags = []cli.Flag{
		utils.HTTPEnabledFlag,
		utils.HTTPListenAddrFlag,
		utils.HTTPPortFlag,
		utils.HTTPCORSDomainFlag,
		utils.AuthListenFlag,
		utils.AuthPortFlag,
		utils.AuthVirtualHostsFlag,
		utils.JWTSecretFlag,
		utils.HTTPVirtualHostsFlag,
		utils.GraphQLEnabledFlag,
		utils.GraphQLCORSDomainFlag,
		utils.GraphQLVirtualHostsFlag,
		utils.HTTPApiFlag,
		utils.HTTPPathPrefixFlag,
		utils.WSEnabledFlag,
		utils.WSListenAddrFlag,
		utils.WSPortFlag,
		utils.WSApiFlag,
		utils.WSAllowedOriginsFlag,
		utils.WSPathPrefixFlag,
		utils.IPCDisabledFlag,
		utils.IPCPathFlag,
		utils.InsecureUnlockAllowedFlag,
		utils.RPCGlobalGasCapFlag,
		utils.RPCGlobalEVMTimeoutFlag,
		utils.RPCGlobalTxFeeCapFlag,
		utils.AllowUnprotectedTxs,
		utils.BatchRequestLimit,
		utils.BatchResponseMaxSize,
	}

	metricsFlags = []cli.Flag{
		utils.MetricsEnabledFlag,
		utils.MetricsEnabledExpensiveFlag,
		utils.MetricsHTTPFlag,
		utils.MetricsPortFlag,
		utils.MetricsEnableInfluxDBFlag,
		utils.MetricsInfluxDBEndpointFlag,
		utils.MetricsInfluxDBDatabaseFlag,
		utils.MetricsInfluxDBUsernameFlag,
		utils.MetricsInfluxDBPasswordFlag,
		utils.MetricsInfluxDBTagsFlag,
		utils.MetricsEnableInfluxDBV2Flag,
		utils.MetricsInfluxDBTokenFlag,
		utils.MetricsInfluxDBBucketFlag,
		utils.MetricsInfluxDBOrganizationFlag,
	}
)

var app = flags.NewApp("the go-ethereum command line interface")

func init() {
	// Initialize the CLI app and start Geth
	app.Action = geth
<<<<<<< HEAD
	app.HideVersion = true // we have a command to print the version
	app.Copyright = "Copyright 2022-2024 Oasys | Blockchain for The Games All Rights Reserved."
=======
>>>>>>> c5ba367e
	app.Commands = []*cli.Command{
		// See chaincmd.go:
		initCommand,
		importCommand,
		exportCommand,
		importHistoryCommand,
		exportHistoryCommand,
		importPreimagesCommand,
		removedbCommand,
		dumpCommand,
		dumpGenesisCommand,
		// See accountcmd.go:
		accountCommand,
		walletCommand,
		// See consolecmd.go:
		consoleCommand,
		attachCommand,
		javascriptCommand,
		// See misccmd.go:
		versionCommand,
		versionCheckCommand,
		licenseCommand,
		// See config.go
		dumpConfigCommand,
		// see dbcmd.go
		dbCommand,
		// See cmd/utils/flags_legacy.go
		utils.ShowDeprecated,
		// See snapshot.go
		snapshotCommand,
		// See verkle.go
		verkleCommand,
		blsCommand,
	}
	if logTestCommand != nil {
		app.Commands = append(app.Commands, logTestCommand)
	}
	sort.Sort(cli.CommandsByName(app.Commands))

	app.Flags = flags.Merge(
		nodeFlags,
		rpcFlags,
		consoleFlags,
		debug.Flags,
		metricsFlags,
	)
	flags.AutoEnvVars(app.Flags, "GETH")

	app.Before = func(ctx *cli.Context) error {
		maxprocs.Set() // Automatically set GOMAXPROCS to match Linux container CPU quota.
		flags.MigrateGlobalFlags(ctx)
		if err := debug.Setup(ctx); err != nil {
			return err
		}
		flags.CheckEnvVars(ctx, app.Flags, "GETH")
		return nil
	}
	app.After = func(ctx *cli.Context) error {
		debug.Exit()
		prompt.Stdin.Close() // Resets terminal mode.
		return nil
	}
}

func main() {
	if err := app.Run(os.Args); err != nil {
		fmt.Fprintln(os.Stderr, err)
		os.Exit(1)
	}
}

// prepare manipulates memory cache allowance and setups metric system.
// This function should be called before launching devp2p stack.
func prepare(ctx *cli.Context) {
	// If we're running a known preset, log it for convenience.
	switch {
	case ctx.IsSet(utils.GoerliFlag.Name):
		log.Info("Starting Geth on Görli testnet...")

	case ctx.IsSet(utils.SepoliaFlag.Name):
		log.Info("Starting Geth on Sepolia testnet...")

	case ctx.IsSet(utils.HoleskyFlag.Name):
		log.Info("Starting Geth on Holesky testnet...")

	case ctx.IsSet(utils.DeveloperFlag.Name):
		log.Info("Starting Geth in ephemeral dev mode...")
		log.Warn(`You are running Geth in --dev mode. Please note the following:

  1. This mode is only intended for fast, iterative development without assumptions on
     security or persistence.
  2. The database is created in memory unless specified otherwise. Therefore, shutting down
     your computer or losing power will wipe your entire block data and chain state for
     your dev environment.
  3. A random, pre-allocated developer account will be available and unlocked as
     eth.coinbase, which can be used for testing. The random dev account is temporary,
     stored on a ramdisk, and will be lost if your machine is restarted.
  4. Mining is enabled by default. However, the client will only seal blocks if transactions
     are pending in the mempool. The miner's minimum accepted gas price is 1.
  5. Networking is disabled; there is no listen-address, the maximum number of peers is set
     to 0, and discovery is disabled.
`)

	case !ctx.IsSet(utils.NetworkIdFlag.Name):
		log.Info("Starting Geth on Ethereum mainnet...")
	}
	// If we're a full node on mainnet without --cache specified, bump default cache allowance
	if !ctx.IsSet(utils.CacheFlag.Name) && !ctx.IsSet(utils.NetworkIdFlag.Name) {
		// Make sure we're not on any supported preconfigured testnet either
		if !ctx.IsSet(utils.HoleskyFlag.Name) &&
			!ctx.IsSet(utils.SepoliaFlag.Name) &&
			!ctx.IsSet(utils.GoerliFlag.Name) &&
			!ctx.IsSet(utils.DeveloperFlag.Name) {
			// Nope, we're really on mainnet. Bump that cache up!
			log.Info("Bumping default cache on mainnet", "provided", ctx.Int(utils.CacheFlag.Name), "updated", 4096)
			ctx.Set(utils.CacheFlag.Name, strconv.Itoa(4096))
		}
	}

	// Start metrics export if enabled
	utils.SetupMetrics(ctx)

	// Start system runtime metrics collection
	go metrics.CollectProcessMetrics(3 * time.Second)
}

// geth is the main entry point into the system if no special subcommand is run.
// It creates a default node based on the command line arguments and runs it in
// blocking mode, waiting for it to be shut down.
func geth(ctx *cli.Context) error {
	if args := ctx.Args().Slice(); len(args) > 0 {
		return fmt.Errorf("invalid command: %q", args[0])
	}

	prepare(ctx)
	stack, backend := makeFullNode(ctx)
	defer stack.Close()

	startNode(ctx, stack, backend, false)
	stack.Wait()
	return nil
}

// startNode boots up the system node and all registered protocols, after which
// it unlocks any requested accounts, and starts the RPC/IPC interfaces and the
// miner.
func startNode(ctx *cli.Context, stack *node.Node, backend ethapi.Backend, isConsole bool) {
	debug.Memsize.Add("node", stack)

	// Start up the node itself
	utils.StartNode(ctx, stack, isConsole)

	// Unlock any account specifically requested
	unlockAccounts(ctx, stack)

	// Register wallet event handlers to open and auto-derive wallets
	events := make(chan accounts.WalletEvent, 16)
	stack.AccountManager().Subscribe(events)

	// Create a client to interact with local geth node.
	rpcClient := stack.Attach()
	ethClient := ethclient.NewClient(rpcClient)

	go func() {
		// Open any wallets already attached
		for _, wallet := range stack.AccountManager().Wallets() {
			if err := wallet.Open(""); err != nil {
				log.Warn("Failed to open wallet", "url", wallet.URL(), "err", err)
			}
		}
		// Listen for wallet event till termination
		for event := range events {
			switch event.Kind {
			case accounts.WalletArrived:
				if err := event.Wallet.Open(""); err != nil {
					log.Warn("New wallet appeared, failed to open", "url", event.Wallet.URL(), "err", err)
				}
			case accounts.WalletOpened:
				status, _ := event.Wallet.Status()
				log.Info("New wallet appeared", "url", event.Wallet.URL(), "status", status)

				var derivationPaths []accounts.DerivationPath
				if event.Wallet.URL().Scheme == "ledger" {
					derivationPaths = append(derivationPaths, accounts.LegacyLedgerBaseDerivationPath)
				}
				derivationPaths = append(derivationPaths, accounts.DefaultBaseDerivationPath)

				event.Wallet.SelfDerive(derivationPaths, ethClient)

			case accounts.WalletDropped:
				log.Info("Old wallet dropped", "url", event.Wallet.URL())
				event.Wallet.Close()
			}
		}
	}()

	// Spawn a standalone goroutine for status synchronization monitoring,
	// close the node when synchronization is complete if user required.
	if ctx.Bool(utils.ExitWhenSyncedFlag.Name) {
		go func() {
			sub := stack.EventMux().Subscribe(downloader.DoneEvent{})
			defer sub.Unsubscribe()
			for {
				event := <-sub.Chan()
				if event == nil {
					continue
				}
				done, ok := event.Data.(downloader.DoneEvent)
				if !ok {
					continue
				}
				if timestamp := time.Unix(int64(done.Latest.Time), 0); time.Since(timestamp) < 10*time.Minute {
					log.Info("Synchronisation completed", "latestnum", done.Latest.Number, "latesthash", done.Latest.Hash(),
						"age", common.PrettyAge(timestamp))
					stack.Close()
				}
			}
		}()
	}

	// Start auxiliary services if enabled
	if ctx.Bool(utils.MiningEnabledFlag.Name) {
		// Mining only makes sense if a full Ethereum node is running
		if ctx.String(utils.SyncModeFlag.Name) == "light" {
			utils.Fatalf("Light clients do not support mining")
		}
		ethBackend, ok := backend.(*eth.EthAPIBackend)
		if !ok {
			utils.Fatalf("Ethereum service not running")
		}
		// Set the gas price to the limits from the CLI and start mining
		gasprice := flags.GlobalBig(ctx, utils.MinerGasPriceFlag.Name)
		ethBackend.TxPool().SetGasTip(gasprice)
		if err := ethBackend.StartMining(); err != nil {
			utils.Fatalf("Failed to start mining: %v", err)
		}
	}
}

// unlockAccounts unlocks any account specifically requested.
func unlockAccounts(ctx *cli.Context, stack *node.Node) {
	var unlocks []string
	inputs := strings.Split(ctx.String(utils.UnlockedAccountFlag.Name), ",")
	for _, input := range inputs {
		if trimmed := strings.TrimSpace(input); trimmed != "" {
			unlocks = append(unlocks, trimmed)
		}
	}
	// Short circuit if there is no account to unlock.
	if len(unlocks) == 0 {
		return
	}
	// If insecure account unlocking is not allowed if node's APIs are exposed to external.
	// Print warning log to user and skip unlocking.
	if !stack.Config().InsecureUnlockAllowed && stack.Config().ExtRPCEnabled() {
		utils.Fatalf("Account unlock with HTTP access is forbidden!")
	}
	backends := stack.AccountManager().Backends(keystore.KeyStoreType)
	if len(backends) == 0 {
		log.Warn("Failed to unlock accounts, keystore is not available")
		return
	}
	ks := backends[0].(*keystore.KeyStore)
	passwords := utils.MakePasswordList(ctx)
	for i, account := range unlocks {
		unlockAccount(ks, account, i, passwords)
	}
}<|MERGE_RESOLUTION|>--- conflicted
+++ resolved
@@ -209,11 +209,6 @@
 func init() {
 	// Initialize the CLI app and start Geth
 	app.Action = geth
-<<<<<<< HEAD
-	app.HideVersion = true // we have a command to print the version
-	app.Copyright = "Copyright 2022-2024 Oasys | Blockchain for The Games All Rights Reserved."
-=======
->>>>>>> c5ba367e
 	app.Commands = []*cli.Command{
 		// See chaincmd.go:
 		initCommand,
