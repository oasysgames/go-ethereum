--- conflicted
+++ resolved
@@ -29,7 +29,6 @@
 
 const (
 	// Oasys genesis contracts
-<<<<<<< HEAD
 	environmentAddress  = "0x0000000000000000000000000000000000001000"
 	stakeManagerAddress = "0x0000000000000000000000000000000000001001"
 	allowListAddress    = "0x0000000000000000000000000000000000001002"
@@ -52,21 +51,6 @@
 		artifact: &artifact{
 			path: "oasys-genesis-contract/artifacts/contracts/StakeManager.sol/StakeManager.json",
 		},
-=======
-	environmentContractAddress  = "0x0000000000000000000000000000000000001000"
-	stakeManagerContractAddress = "0x0000000000000000000000000000000000001001"
-	allowListContractAddress    = "0x0000000000000000000000000000000000001002"
-)
-
-var (
-	environment = &systemContract{
-		address: common.HexToAddress(environmentContractAddress),
-		abis:    environmentAbi,
-	}
-	stakeManager = &systemContract{
-		address: common.HexToAddress(stakeManagerContractAddress),
-		abis:    stakeManagerAbi,
->>>>>>> 8e11cdb9
 	}
 	genesisContracts = map[common.Address]bool{
 		environment.address:  true,
@@ -270,14 +254,10 @@
 	}
 
 	// Initialize StakeManager contract
-<<<<<<< HEAD
 	if !stakeManager.verifyCode(state) {
 		return errors.New("invalid contract code: StakeManager")
 	}
 	data, err = stakeManager.abi.Pack("initialize", environment.address, common.HexToAddress(allowListAddress))
-=======
-	data, err = stakeManager.abi.Pack("initialize", environment.address, common.HexToAddress(allowListContractAddress))
->>>>>>> 8e11cdb9
 	if err != nil {
 		return err
 	}
