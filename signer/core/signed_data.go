// Copyright 2019 The go-ethereum Authors
// This file is part of the go-ethereum library.
//
// The go-ethereum library is free software: you can redistribute it and/or modify
// it under the terms of the GNU Lesser General Public License as published by
// the Free Software Foundation, either version 3 of the License, or
// (at your option) any later version.
//
// The go-ethereum library is distributed in the hope that it will be useful,
// but WITHOUT ANY WARRANTY; without even the implied warranty of
// MERCHANTABILITY or FITNESS FOR A PARTICULAR PURPOSE. See the
// GNU Lesser General Public License for more details.
//
// You should have received a copy of the GNU Lesser General Public License
// along with the go-ethereum library. If not, see <http://www.gnu.org/licenses/>.

package core

import (
	"context"
	"encoding/json"
	"errors"
	"fmt"
	"mime"

	"github.com/ethereum/go-ethereum/accounts"
	"github.com/ethereum/go-ethereum/common"
	"github.com/ethereum/go-ethereum/common/hexutil"
	"github.com/ethereum/go-ethereum/consensus/clique"
	"github.com/ethereum/go-ethereum/consensus/oasys"
	"github.com/ethereum/go-ethereum/core/types"
	"github.com/ethereum/go-ethereum/crypto"
	"github.com/ethereum/go-ethereum/rlp"
	"github.com/ethereum/go-ethereum/signer/core/apitypes"
)

// sign receives a request and produces a signature
//
// Note, the produced signature conforms to the secp256k1 curve R, S and V values,
// where the V value will be 27 or 28 for legacy reasons, if legacyV==true.
func (api *SignerAPI) sign(req *SignDataRequest, legacyV bool) (hexutil.Bytes, error) {
	// We make the request prior to looking up if we actually have the account, to prevent
	// account-enumeration via the API
	res, err := api.UI.ApproveSignData(req)
	if err != nil {
		return nil, err
	}
	if !res.Approved {
		return nil, ErrRequestDenied
	}
	// Look up the wallet containing the requested signer
	account := accounts.Account{Address: req.Address.Address()}
	wallet, err := api.am.Find(account)
	if err != nil {
		return nil, err
	}
	pw, err := api.lookupOrQueryPassword(account.Address,
		"Password for signing",
		fmt.Sprintf("Please enter password for signing data with account %s", account.Address.Hex()))
	if err != nil {
		return nil, err
	}
	// Sign the data with the wallet
	signature, err := wallet.SignDataWithPassphrase(account, pw, req.ContentType, req.Rawdata)
	if err != nil {
		return nil, err
	}
	if legacyV {
		signature[64] += 27 // Transform V from 0/1 to 27/28 according to the yellow paper
	}
	return signature, nil
}

// SignData signs the hash of the provided data, but does so differently
// depending on the content-type specified.
//
// Different types of validation occur.
func (api *SignerAPI) SignData(ctx context.Context, contentType string, addr common.MixedcaseAddress, data interface{}) (hexutil.Bytes, error) {
	var req, transformV, err = api.determineSignatureFormat(ctx, contentType, addr, data)
	if err != nil {
		return nil, err
	}
	signature, err := api.sign(req, transformV)
	if err != nil {
		api.UI.ShowError(err.Error())
		return nil, err
	}
	return signature, nil
}

// determineSignatureFormat determines which signature method should be used based upon the mime type
// In the cases where it matters ensure that the charset is handled. The charset
// resides in the 'params' returned as the second returnvalue from mime.ParseMediaType
// charset, ok := params["charset"]
// As it is now, we accept any charset and just treat it as 'raw'.
// This method returns the mimetype for signing along with the request
func (api *SignerAPI) determineSignatureFormat(ctx context.Context, contentType string, addr common.MixedcaseAddress, data interface{}) (*SignDataRequest, bool, error) {
	var (
		req          *SignDataRequest
		useEthereumV = true // Default to use V = 27 or 28, the legacy Ethereum format
	)
	mediaType, _, err := mime.ParseMediaType(contentType)
	if err != nil {
		return nil, useEthereumV, err
	}

	switch mediaType {
	case apitypes.IntendedValidator.Mime:
		// Data with an intended validator
		validatorData, err := UnmarshalValidatorData(data)
		if err != nil {
			return nil, useEthereumV, err
		}
		sighash, msg := SignTextValidator(validatorData)
		messages := []*apitypes.NameValueType{
			{
				Name:  "This is a request to sign data intended for a particular validator (see EIP 191 version 0)",
				Typ:   "description",
				Value: "",
			},
			{
				Name:  "Intended validator address",
				Typ:   "address",
				Value: validatorData.Address.String(),
			},
			{
				Name:  "Application-specific data",
				Typ:   "hexdata",
				Value: validatorData.Message,
			},
			{
				Name:  "Full message for signing",
				Typ:   "hexdata",
				Value: fmt.Sprintf("%#x", msg),
			},
		}
		req = &SignDataRequest{ContentType: mediaType, Rawdata: []byte(msg), Messages: messages, Hash: sighash}
	case apitypes.ApplicationClique.Mime:
		// Clique is the Ethereum PoA standard
		cliqueData, err := fromHex(data)
		if err != nil {
			return nil, useEthereumV, err
		}
		header := &types.Header{}
		if err := rlp.DecodeBytes(cliqueData, header); err != nil {
			return nil, useEthereumV, err
		}
		// Add space in the extradata to put the signature
		newExtra := make([]byte, len(header.Extra)+65)
		copy(newExtra, header.Extra)
		header.Extra = newExtra

		// Get back the rlp data, encoded by us
		sighash, cliqueRlp, err := cliqueHeaderHashAndRlp(header)
		if err != nil {
			return nil, useEthereumV, err
		}
		messages := []*apitypes.NameValueType{
			{
				Name:  "Clique header",
				Typ:   "clique",
				Value: fmt.Sprintf("clique header %d [%#x]", header.Number, header.Hash()),
			},
		}
		// Clique uses V on the form 0 or 1
		useEthereumV = false
		req = &SignDataRequest{ContentType: mediaType, Rawdata: cliqueRlp, Messages: messages, Hash: sighash}
<<<<<<< HEAD
	case apitypes.ApplicationOasys.Mime:
		// Oasys is the customized PoS
		stringData, ok := data.(string)
		if !ok {
			return nil, useEthereumV, fmt.Errorf("input for %v must be an hex-encoded string", apitypes.ApplicationOasys.Mime)
		}
		oasysData, err := hexutil.Decode(stringData)
		if err != nil {
			return nil, useEthereumV, err
		}
		header := &types.Header{}
		if err := rlp.DecodeBytes(oasysData, header); err != nil {
			return nil, useEthereumV, err
		}
		// The incoming oasys header is already truncated, sent to us with a extradata already shortened
		if len(header.Extra) < 65 {
			// Need to add it back, to get a suitable length for hashing
			newExtra := make([]byte, len(header.Extra)+65)
			copy(newExtra, header.Extra)
			header.Extra = newExtra
		}
		// Get back the rlp data, encoded by us
		sighash, oasysRlp, err := oasysHeaderHashAndRlp(header)
		if err != nil {
			return nil, useEthereumV, err
		}
		messages := []*apitypes.NameValueType{
			{
				Name:  "Oasys header",
				Typ:   "oasys",
				Value: fmt.Sprintf("oasys header %d [0x%x]", header.Number, header.Hash()),
			},
		}
		// Oasys uses V on the form 0 or 1
		useEthereumV = false
		req = &SignDataRequest{ContentType: mediaType, Rawdata: oasysRlp, Messages: messages, Hash: sighash}
=======
	case apitypes.DataTyped.Mime:
		// EIP-712 conformant typed data
		var err error
		req, err = typedDataRequest(data)
		if err != nil {
			return nil, useEthereumV, err
		}
>>>>>>> bed84606
	default: // also case TextPlain.Mime:
		// Calculates an Ethereum ECDSA signature for:
		// hash = keccak256("\x19Ethereum Signed Message:\n${message length}${message}")
		// We expect input to be a hex-encoded string
		textData, err := fromHex(data)
		if err != nil {
			return nil, useEthereumV, err
		}
		sighash, msg := accounts.TextAndHash(textData)
		messages := []*apitypes.NameValueType{
			{
				Name:  "message",
				Typ:   accounts.MimetypeTextPlain,
				Value: msg,
			},
		}
		req = &SignDataRequest{ContentType: mediaType, Rawdata: []byte(msg), Messages: messages, Hash: sighash}
	}
	req.Address = addr
	req.Meta = MetadataFromContext(ctx)
	return req, useEthereumV, nil
}

// SignTextValidator signs the given message which can be further recovered
// with the given validator.
// hash = keccak256("\x19\x00"${address}${data}).
func SignTextValidator(validatorData apitypes.ValidatorData) (hexutil.Bytes, string) {
	msg := fmt.Sprintf("\x19\x00%s%s", string(validatorData.Address.Bytes()), string(validatorData.Message))
	return crypto.Keccak256([]byte(msg)), msg
}

// cliqueHeaderHashAndRlp returns the hash which is used as input for the proof-of-authority
// signing. It is the hash of the entire header apart from the 65 byte signature
// contained at the end of the extra data.
//
// The method requires the extra data to be at least 65 bytes -- the original implementation
// in clique.go panics if this is the case, thus it's been reimplemented here to avoid the panic
// and simply return an error instead
func cliqueHeaderHashAndRlp(header *types.Header) (hash, rlp []byte, err error) {
	if len(header.Extra) < 65 {
		err = fmt.Errorf("clique header extradata too short, %d < 65", len(header.Extra))
		return
	}
	rlp = clique.CliqueRLP(header)
	hash = clique.SealHash(header).Bytes()
	return hash, rlp, err
}

func oasysHeaderHashAndRlp(header *types.Header) (hash, rlp []byte, err error) {
	if len(header.Extra) < 65 {
		err = fmt.Errorf("oasys header extradata too short, %d < 65", len(header.Extra))
		return
	}
	rlp = oasys.OasysRLP(header)
	hash = oasys.SealHash(header).Bytes()
	return hash, rlp, err
}

// SignTypedData signs EIP-712 conformant typed data
// hash = keccak256("\x19${byteVersion}${domainSeparator}${hashStruct(message)}")
// It returns
// - the signature,
// - and/or any error
func (api *SignerAPI) SignTypedData(ctx context.Context, addr common.MixedcaseAddress, typedData apitypes.TypedData) (hexutil.Bytes, error) {
	signature, _, err := api.signTypedData(ctx, addr, typedData, nil)
	return signature, err
}

// signTypedData is identical to the capitalized version, except that it also returns the hash (preimage)
// - the signature preimage (hash)
func (api *SignerAPI) signTypedData(ctx context.Context, addr common.MixedcaseAddress,
	typedData apitypes.TypedData, validationMessages *apitypes.ValidationMessages) (hexutil.Bytes, hexutil.Bytes, error) {
	req, err := typedDataRequest(typedData)
	if err != nil {
		return nil, nil, err
	}
	req.Address = addr
	req.Meta = MetadataFromContext(ctx)
	if validationMessages != nil {
		req.Callinfo = validationMessages.Messages
	}
	signature, err := api.sign(req, true)
	if err != nil {
		api.UI.ShowError(err.Error())
		return nil, nil, err
	}
	return signature, req.Hash, nil
}

// fromHex tries to interpret the data as type string, and convert from
// hexadecimal to []byte
func fromHex(data any) ([]byte, error) {
	if stringData, ok := data.(string); ok {
		binary, err := hexutil.Decode(stringData)
		return binary, err
	}
	return nil, fmt.Errorf("wrong type %T", data)
}

// typeDataRequest tries to convert the data into a SignDataRequest.
func typedDataRequest(data any) (*SignDataRequest, error) {
	var typedData apitypes.TypedData
	if td, ok := data.(apitypes.TypedData); ok {
		typedData = td
	} else { // Hex-encoded data
		jsonData, err := fromHex(data)
		if err != nil {
			return nil, err
		}
		if err = json.Unmarshal(jsonData, &typedData); err != nil {
			return nil, err
		}
	}
	messages, err := typedData.Format()
	if err != nil {
		return nil, err
	}
	sighash, rawData, err := apitypes.TypedDataAndHash(typedData)
	if err != nil {
		return nil, err
	}
	return &SignDataRequest{
		ContentType: apitypes.DataTyped.Mime,
		Rawdata:     []byte(rawData),
		Messages:    messages,
		Hash:        sighash}, nil
}

// EcRecover recovers the address associated with the given sig.
// Only compatible with `text/plain`
func (api *SignerAPI) EcRecover(ctx context.Context, data hexutil.Bytes, sig hexutil.Bytes) (common.Address, error) {
	// Returns the address for the Account that was used to create the signature.
	//
	// Note, this function is compatible with eth_sign and personal_sign. As such it recovers
	// the address of:
	// hash = keccak256("\x19Ethereum Signed Message:\n${message length}${message}")
	// addr = ecrecover(hash, signature)
	//
	// Note, the signature must conform to the secp256k1 curve R, S and V values, where
	// the V value must be 27 or 28 for legacy reasons.
	//
	// https://github.com/ethereum/go-ethereum/wiki/Management-APIs#personal_ecRecover
	if len(sig) != 65 {
		return common.Address{}, errors.New("signature must be 65 bytes long")
	}
	if sig[64] != 27 && sig[64] != 28 {
		return common.Address{}, errors.New("invalid Ethereum signature (V is not 27 or 28)")
	}
	sig[64] -= 27 // Transform yellow paper V from 27/28 to 0/1
	hash := accounts.TextHash(data)
	rpk, err := crypto.SigToPub(hash, sig)
	if err != nil {
		return common.Address{}, err
	}
	return crypto.PubkeyToAddress(*rpk), nil
}

// UnmarshalValidatorData converts the bytes input to typed data
func UnmarshalValidatorData(data interface{}) (apitypes.ValidatorData, error) {
	raw, ok := data.(map[string]interface{})
	if !ok {
		return apitypes.ValidatorData{}, errors.New("validator input is not a map[string]interface{}")
	}
	addrBytes, err := fromHex(raw["address"])
	if err != nil {
		return apitypes.ValidatorData{}, fmt.Errorf("validator address error: %w", err)
	}
	if len(addrBytes) == 0 {
		return apitypes.ValidatorData{}, errors.New("validator address is undefined")
	}
	messageBytes, err := fromHex(raw["message"])
	if err != nil {
		return apitypes.ValidatorData{}, fmt.Errorf("message error: %w", err)
	}
	if len(messageBytes) == 0 {
		return apitypes.ValidatorData{}, errors.New("message is undefined")
	}
	return apitypes.ValidatorData{
		Address: common.BytesToAddress(addrBytes),
		Message: messageBytes,
	}, nil
}<|MERGE_RESOLUTION|>--- conflicted
+++ resolved
@@ -165,14 +165,16 @@
 		// Clique uses V on the form 0 or 1
 		useEthereumV = false
 		req = &SignDataRequest{ContentType: mediaType, Rawdata: cliqueRlp, Messages: messages, Hash: sighash}
-<<<<<<< HEAD
+	case apitypes.DataTyped.Mime:
+		// EIP-712 conformant typed data
+		var err error
+		req, err = typedDataRequest(data)
+		if err != nil {
+			return nil, useEthereumV, err
+		}
 	case apitypes.ApplicationOasys.Mime:
 		// Oasys is the customized PoS
-		stringData, ok := data.(string)
-		if !ok {
-			return nil, useEthereumV, fmt.Errorf("input for %v must be an hex-encoded string", apitypes.ApplicationOasys.Mime)
-		}
-		oasysData, err := hexutil.Decode(stringData)
+		oasysData, err := fromHex(data)
 		if err != nil {
 			return nil, useEthereumV, err
 		}
@@ -202,15 +204,6 @@
 		// Oasys uses V on the form 0 or 1
 		useEthereumV = false
 		req = &SignDataRequest{ContentType: mediaType, Rawdata: oasysRlp, Messages: messages, Hash: sighash}
-=======
-	case apitypes.DataTyped.Mime:
-		// EIP-712 conformant typed data
-		var err error
-		req, err = typedDataRequest(data)
-		if err != nil {
-			return nil, useEthereumV, err
-		}
->>>>>>> bed84606
 	default: // also case TextPlain.Mime:
 		// Calculates an Ethereum ECDSA signature for:
 		// hash = keccak256("\x19Ethereum Signed Message:\n${message length}${message}")
